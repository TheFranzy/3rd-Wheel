--- conflicted
+++ resolved
@@ -34,7 +34,6 @@
     "eslint": "^6.0.1",
     "eslint-config-airbnb-base": "^13.2.0",
     "eslint-plugin-import": "^2.18.0",
-<<<<<<< HEAD
     "grunt": "^1.0.4",
     "grunt-contrib-concat": "^1.0.1",
     "grunt-contrib-cssmin": "^3.0.0",
@@ -43,13 +42,10 @@
     "grunt-eslint": "^22.0.0",
     "grunt-nodemon": "^0.4.2",
     "grunt-shell": "^3.0.1",
-    "jest": "^24.8.0"
-=======
     "jest": "^24.8.0",
     "style-loader": "^0.23.0",
     "webpack": "^4.19.1",
     "webpack-cli": "^3.1.1",
     "webpack-dev-server": "^3.7.2"
->>>>>>> bf84fa60
   }
 }