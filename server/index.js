--- conflicted
+++ resolved
@@ -209,11 +209,8 @@
 //  This is specifically built for editing location information
 app.patch('/users', async (req, res) => {
   try {
-<<<<<<< HEAD
     const { userId } = req.session;
-=======
-    const userId = Number(paramSplitter(req.session.userId)[1]);
->>>>>>> 836e763c
+
     const options = req.body;
     const user = await User.findByPk(userId);
     const updatedUser = await user.update(options);
